--- conflicted
+++ resolved
@@ -49,12 +49,8 @@
     3
 
 """
-<<<<<<< HEAD
-from copy import copy
-
-=======
 from copy import deepcopy
->>>>>>> eb2f7273
+
 import meta_type
 from meta_type import COLLECTION_TYPES, MetaType, TYPE_MAP
 from schema_type import SchemaType
@@ -143,15 +139,7 @@
         if (the_object[property_name] is None
             and property_schema.default is not None):
             if TYPE_MAP.get(property_schema.type) in COLLECTION_TYPES:
-<<<<<<< HEAD
-                the_object[property_name] = copy(property_schema.default)
-=======
-                if property_schema.default is not None:
-                    the_object[property_name] = deepcopy(
-                        property_schema.default)
-                else:
-                    the_object[property_name] = None
->>>>>>> eb2f7273
+                the_object[property_name] = deepcopy(property_schema.default)
             else:
                 the_object[property_name] = property_schema.default
 
